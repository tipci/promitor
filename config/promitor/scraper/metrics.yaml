version: v1
azureMetadata:
  tenantId: c8819874-9e56-4e3f-b1a8-1c0325138f27
  subscriptionId: 0f9d7fea-99e8-4768-8672-06a28514f77e
  resourceGroupName: promitor
metricDefaults:
  aggregation:
    interval: 00:05:00
  labels:
    geo: china
    environment: dev
  scraping:
    # Every minute
    schedule: "0 * * ? * *"
metrics:
<<<<<<< HEAD
# - name: promitor_demo_frontdoor_backend_health
#   description: "Average percentage of memory usage on an Azure App Plan"
#   resourceType: FrontDoor
#   labels:
#     app: promitor
#   azureMetricConfiguration:
#     metricName: BackendHealthPercentage
#     aggregation:
#       type: Average
#   resources:
#   - name: promitor-landscape
#     resourceGroupName: promitor-landscape
# - name: promitor_demo_appplan_percentage_cpu
#   description: "Average percentage of memory usage on an Azure App Plan"
#   resourceType: AppPlan
#   labels:
#     app: promitor
#   azureMetricConfiguration:
#     metricName: MemoryPercentage
#     aggregation:
#       type: Average
#   resources:
#   - appPlanName: promitor-app-plan
#     resourceGroupName: promitor-sources
# - name: azure_container_registry_total_pull_count_discovered
#   description: "Amount of images that were pulled from the container registry"
#   resourceType: ContainerRegistry
#   azureMetricConfiguration:
#     metricName: TotalPullCount
#     aggregation:
#       type: Average
#   resourceDiscoveryGroups:
#   - name: container-registry-landscape
# - name: promitor_demo_appplan_percentage_cpu_discovered
#   description: "Average percentage of memory usage on an Azure App Plan"
#   resourceType: AppPlan
#   azureMetricConfiguration:
#     metricName: MemoryPercentage
#     aggregation:
#       type: Average
#   resourceDiscoveryGroups:
#   - name: app-plan-landscape
# - name: promitor_demo_webapp_cpu_discovery
#   description: "Amount of CPU time used for an Azure Web App"
#   resourceType: WebApp
#   azureMetricConfiguration:
#     metricName: CpuTime
#     aggregation:
#       type: Total
#   resourceDiscoveryGroups:
#   - name: web-app-landscape
# - name: promitor_demo_function_memory_discovery
#   description: "Average memory for an Azure Function App"
#   resourceType: FunctionApp
#   azureMetricConfiguration:
#     metricName: MemoryWorkingSet
#     aggregation:
#       type: Average
#   resourceDiscoveryGroups:
#   - name: function-app-landscape
# - name: azure_logic_apps_failed_run
#   description: "Total amount of failed runs for Azure Logic Apps"
#   resourceType: LogicApp
#   azureMetricConfiguration:
#     metricName: RunsFailed
#     aggregation:
#       type: Total
#   resources:
#   - workflowName: promitor-automation-github-ci-scraper
# - name: azure_logic_apps_failed_run_discovery
#   description: "Total amount of failed runs for Azure Logic Apps"
#   resourceType: LogicApp
#   azureMetricConfiguration:
#     metricName: RunsFailed
#     aggregation:
#       type: Total
#   resourceDiscoveryGroups:
#   - name: logic-apps-unfiltered
# - name: azure_storage_account_capacity_discovery
#   description: "The average capacity used in the storage account"
#   resourceType: StorageAccount
#   azureMetricConfiguration:
#     metricName: UsedCapacity
#     aggregation:
#       type: Average
#   resourceDiscoveryGroups:
#   - name: storage-accounts
# - name: azure_sql_database_cpu_percent_discovery
#   description: "The CPU percentage used by an Azure SQL Database."
#   resourceType: SqlDatabase
#   azureMetricConfiguration:
#     metricName: cpu_percent
#     aggregation:
#       type: Average
#   resourceDiscoveryGroups:
#   - name: sql-databases
# - name: promitor_demo_azuresqlmanagedinstance_nodes_discovery
#   description: "The amount of nodes for an Azure SQL Managed Instance."
#   resourceType: SqlManagedInstance
#   azureMetricConfiguration:
#     metricName: virtual_core_count
#     aggregation:
#       type: Average
#   resourceDiscoveryGroups:
#   - name: sql-managed-instances
# - name: azure_network_interface_bytes_received_rate_discovery
#   description: "Number of bytes the Network Interface sent"
#   resourceType: NetworkInterface
#   azureMetricConfiguration:
#     metricName: BytesReceivedRate
#     aggregation:
#       type: Average
#   resourceDiscoveryGroups:
#   - name: network-interfaces
# - name: azure_event_hubs_incoming_messages_discovery
#   description: "The number of incoming messages on an Azure Event Hub namespace"
#   resourceType: EventHubs
#   azureMetricConfiguration:
#     metricName: IncomingMessages
#     aggregation:
#       type: Total
#   resourceDiscoveryGroups:
#   - name: event-hubs-landscape
=======
- name: promitor_demo_appplan_percentage_cpu
  description: "Average percentage of memory usage on an Azure App Plan"
  resourceType: AppPlan
  labels:
    app: promitor
  azureMetricConfiguration:
    metricName: MemoryPercentage
    aggregation:
      type: Average
  resources:
  - appPlanName: promitor-app-plan
    resourceGroupName: promitor-sources
- name: azure_container_registry_total_pull_count_discovered
  description: "Amount of images that were pulled from the container registry"
  resourceType: ContainerRegistry
  azureMetricConfiguration:
    metricName: TotalPullCount
    aggregation:
      type: Average
  resourceDiscoveryGroups:
  - name: container-registry-landscape
- name: promitor_demo_appplan_percentage_cpu_discovered
  description: "Average percentage of memory usage on an Azure App Plan"
  resourceType: AppPlan
  azureMetricConfiguration:
    metricName: MemoryPercentage
    aggregation:
      type: Average
  resourceDiscoveryGroups:
  - name: app-plan-landscape
- name: promitor_demo_webapp_cpu_discovery
  description: "Amount of CPU time used for an Azure Web App"
  resourceType: WebApp
  azureMetricConfiguration:
    metricName: CpuTime
    aggregation:
      type: Total
  resourceDiscoveryGroups:
  - name: web-app-landscape
- name: promitor_demo_function_memory_discovery
  description: "Average memory for an Azure Function App"
  resourceType: FunctionApp
  azureMetricConfiguration:
    metricName: MemoryWorkingSet
    aggregation:
      type: Average
  resourceDiscoveryGroups:
  - name: function-app-landscape
- name: azure_logic_apps_failed_run
  description: "Total amount of failed runs for Azure Logic Apps"
  resourceType: LogicApp
  azureMetricConfiguration:
    metricName: RunsFailed
    aggregation:
      type: Total
  resources:
  - workflowName: promitor-automation-github-ci-scraper
- name: azure_logic_apps_failed_run_discovery
  description: "Total amount of failed runs for Azure Logic Apps"
  resourceType: LogicApp
  azureMetricConfiguration:
    metricName: RunsFailed
    aggregation:
      type: Total
  resourceDiscoveryGroups:
  - name: logic-apps-unfiltered
- name: azure_storage_account_capacity_discovery
  description: "The average capacity used in the storage account"
  resourceType: StorageAccount
  azureMetricConfiguration:
    metricName: UsedCapacity
    aggregation:
      type: Average
  resourceDiscoveryGroups:
  - name: storage-accounts
- name: azure_sql_database_cpu_percent_discovery
  description: "The CPU percentage used by an Azure SQL Database."
  resourceType: SqlDatabase
  azureMetricConfiguration:
    metricName: cpu_percent
    aggregation:
      type: Average
  resourceDiscoveryGroups:
  - name: sql-databases
- name: promitor_demo_azuresqlmanagedinstance_nodes_discovery
  description: "The amount of nodes for an Azure SQL Managed Instance."
  resourceType: SqlManagedInstance
  azureMetricConfiguration:
    metricName: virtual_core_count
    aggregation:
      type: Average
  resourceDiscoveryGroups:
  - name: sql-managed-instances
- name: azure_network_interface_bytes_received_rate_discovery
  description: "Number of bytes the Network Interface sent"
  resourceType: NetworkInterface
  azureMetricConfiguration:
    metricName: BytesReceivedRate
    aggregation:
      type: Average
  resourceDiscoveryGroups:
  - name: network-interfaces
- name: azure_event_hubs_incoming_messages_discovery
  description: "The number of incoming messages on an Azure Event Hub namespace"
  resourceType: EventHubs
  azureMetricConfiguration:
    metricName: IncomingMessages
    aggregation:
      type: Total
  resourceDiscoveryGroups:
  - name: event-hubs-landscape
>>>>>>> 1721d5be
- name: promitor_demo_servicebus_messagecount_discovered
  description: "Average percentage of memory usage on an Azure App Plan"
  resourceType: ServiceBusNamespace
  labels:
    geo: europe
    app: promitor
  azureMetricConfiguration:
    metricName: ActiveMessages
    aggregation:
      type: Average
  resources:
  - namespace: promitor-messaging
  # resourceDiscoveryGroups:
  # - name: service-bus-landscape
# - name: promitor_demo_app_insights_dependency_duration
#   description: "Average dependency duration per dependency type"
#   resourceType: Generic
#   azureMetricConfiguration:
#     metricName: dependencies/duration
#     dimension:
#       name: dependency/type
#     aggregation:
#       type: Average
#   resources:
#   - resourceUri: Microsoft.Insights/Components/docker-hub-metrics
#     resourceGroupName: docker-hub-metrics
# - name: promitor_demo_app_insights_dependency_duration_200_OK
#   description: "Average dependency duration per dependency type"
#   resourceType: Generic
#   azureMetricConfiguration:
#     metricName: dependencies/duration
#     aggregation:
#       type: Average
#   resources:
#   - resourceUri: Microsoft.Insights/Components/docker-hub-metrics
#     resourceGroupName: docker-hub-metrics
#     filter: dependency/resultCode eq '200'
# - name: promitor_demo_automation_job_count
#   description: "Amount of jobs per Azure Automation account"
#   resourceType: AutomationAccount
#   azureMetricConfiguration:
#     metricName: TotalJob
#     aggregation:
#       type: Total
#   resourceDiscoveryGroups:
#   - name: automation-accounts
#   resources:
#   - resourceGroupName: promitor-sources
#     accountName: promitor-sandbox
# - name: promitor_demo_automation_update_deployment_runs
#   description: "Amount of jobs per Azure Automation account"
#   resourceType: AutomationAccount
#   azureMetricConfiguration:
#     metricName: TotalUpdateDeploymentRuns
#     aggregation:
#       type: Total
#   resourceDiscoveryGroups:
#   - name: automation-accounts
#   resources:
#   - resourceGroupName: promitor-sources
#     accountName: promitor-sandbox
# - name: promitor_demo_automation_update_deployment_machine_runs
#   description: "Amount of jobs per Azure Automation account"
#   resourceType: AutomationAccount
#   azureMetricConfiguration:
#     metricName: TotalUpdateDeploymentMachineRuns
#     aggregation:
#       type: Total
#   resourceDiscoveryGroups:
#   - name: automation-accounts
#   resources:
#   - resourceGroupName: promitor-sources
#     accountName: promitor-sandbox
# - name: promitor_demo_frontdoor_backend_health_per_backend
#   description: "Health percentage for a backed in Azure Front Door"
#   resourceType: FrontDoor
#   labels:
#     app: promitor
#   azureMetricConfiguration:
#     metricName: BackendHealthPercentage
#     dimension:
#       name: Backend
#     aggregation:
#       type: Average
#   resources:
#   - name: promitor-landscape
#     resourceGroupName: promitor-landscape
# - name: promitor_demo_frontdoor_backend_health_per_backend_pool
#   description: "Health percentage for a backed in Azure Front Door"
#   resourceType: FrontDoor
#   labels:
#     app: promitor
#   azureMetricConfiguration:
#     metricName: BackendHealthPercentage
#     dimension:
#       name: BackendPool
#     aggregation:
#       type: Average
#   resourceDiscoveryGroups:
#   - name: front-door-landscape
# - name: promitor_demo_sql_elastic_pool_cpu
#   description: "CPU percentage used for a Azure SQL Elastic Pool"
#   resourceType: SqlElasticPool
#   labels:
#     app: promitor
#   azureMetricConfiguration:
#     metricName: cpu_percent
#     aggregation:
#       type: Average
#   resourceDiscoveryGroups:
#   - name: sql-elastic-pools
# - name: promitor_demo_sql_elastic_pool_allocated_storage
#   description: "Percentage of allocated storage for a Azure SQL Elastic Pool"
#   resourceType: SqlElasticPool
#   labels:
#     app: promitor
#   azureMetricConfiguration:
#     metricName: allocated_data_storage_percent
#     aggregation:
#       type: Average
#   resourceDiscoveryGroups:
#   - name: sql-elastic-pools
# - name: promitor_demo_synapse_apache_spark_apps_ended
#   description: "Amount of apps ended running on Apache Spark pool in Azure Synapse"
#   resourceType: SynapseApacheSparkPool
#   azureMetricConfiguration:
#     metricName: BigDataPoolApplicationsEnded
#     aggregation:
#       type: Total
#   resourceDiscoveryGroups:
#   - name: synapse-apache-spark-pools
# - name: promitor_demo_synapse_sql_pool_dwu_limit
#   description: "Amount of DWUs defined as limit for SQL pool in Azure Synapse"
#   resourceType: SynapseSqlPool
#   azureMetricConfiguration:
#     metricName: DWULimit
#     aggregation:
#       type: Maximum
#   resourceDiscoveryGroups:
#   - name: synapse-sql-pools
# - name: promitor_demo_synapse_workspace_builtin_sql_processed_bytes
#   description: "Amount of bytes processed in Azure Synapse workspace"
#   resourceType: SynapseWorkspace
#   azureMetricConfiguration:
#     metricName: BuiltinSqlPoolDataProcessedBytes
#     aggregation:
#       type: Total
#   resourceDiscoveryGroups:
#   - name: synapse-workspaces<|MERGE_RESOLUTION|>--- conflicted
+++ resolved
@@ -13,131 +13,6 @@
     # Every minute
     schedule: "0 * * ? * *"
 metrics:
-<<<<<<< HEAD
-# - name: promitor_demo_frontdoor_backend_health
-#   description: "Average percentage of memory usage on an Azure App Plan"
-#   resourceType: FrontDoor
-#   labels:
-#     app: promitor
-#   azureMetricConfiguration:
-#     metricName: BackendHealthPercentage
-#     aggregation:
-#       type: Average
-#   resources:
-#   - name: promitor-landscape
-#     resourceGroupName: promitor-landscape
-# - name: promitor_demo_appplan_percentage_cpu
-#   description: "Average percentage of memory usage on an Azure App Plan"
-#   resourceType: AppPlan
-#   labels:
-#     app: promitor
-#   azureMetricConfiguration:
-#     metricName: MemoryPercentage
-#     aggregation:
-#       type: Average
-#   resources:
-#   - appPlanName: promitor-app-plan
-#     resourceGroupName: promitor-sources
-# - name: azure_container_registry_total_pull_count_discovered
-#   description: "Amount of images that were pulled from the container registry"
-#   resourceType: ContainerRegistry
-#   azureMetricConfiguration:
-#     metricName: TotalPullCount
-#     aggregation:
-#       type: Average
-#   resourceDiscoveryGroups:
-#   - name: container-registry-landscape
-# - name: promitor_demo_appplan_percentage_cpu_discovered
-#   description: "Average percentage of memory usage on an Azure App Plan"
-#   resourceType: AppPlan
-#   azureMetricConfiguration:
-#     metricName: MemoryPercentage
-#     aggregation:
-#       type: Average
-#   resourceDiscoveryGroups:
-#   - name: app-plan-landscape
-# - name: promitor_demo_webapp_cpu_discovery
-#   description: "Amount of CPU time used for an Azure Web App"
-#   resourceType: WebApp
-#   azureMetricConfiguration:
-#     metricName: CpuTime
-#     aggregation:
-#       type: Total
-#   resourceDiscoveryGroups:
-#   - name: web-app-landscape
-# - name: promitor_demo_function_memory_discovery
-#   description: "Average memory for an Azure Function App"
-#   resourceType: FunctionApp
-#   azureMetricConfiguration:
-#     metricName: MemoryWorkingSet
-#     aggregation:
-#       type: Average
-#   resourceDiscoveryGroups:
-#   - name: function-app-landscape
-# - name: azure_logic_apps_failed_run
-#   description: "Total amount of failed runs for Azure Logic Apps"
-#   resourceType: LogicApp
-#   azureMetricConfiguration:
-#     metricName: RunsFailed
-#     aggregation:
-#       type: Total
-#   resources:
-#   - workflowName: promitor-automation-github-ci-scraper
-# - name: azure_logic_apps_failed_run_discovery
-#   description: "Total amount of failed runs for Azure Logic Apps"
-#   resourceType: LogicApp
-#   azureMetricConfiguration:
-#     metricName: RunsFailed
-#     aggregation:
-#       type: Total
-#   resourceDiscoveryGroups:
-#   - name: logic-apps-unfiltered
-# - name: azure_storage_account_capacity_discovery
-#   description: "The average capacity used in the storage account"
-#   resourceType: StorageAccount
-#   azureMetricConfiguration:
-#     metricName: UsedCapacity
-#     aggregation:
-#       type: Average
-#   resourceDiscoveryGroups:
-#   - name: storage-accounts
-# - name: azure_sql_database_cpu_percent_discovery
-#   description: "The CPU percentage used by an Azure SQL Database."
-#   resourceType: SqlDatabase
-#   azureMetricConfiguration:
-#     metricName: cpu_percent
-#     aggregation:
-#       type: Average
-#   resourceDiscoveryGroups:
-#   - name: sql-databases
-# - name: promitor_demo_azuresqlmanagedinstance_nodes_discovery
-#   description: "The amount of nodes for an Azure SQL Managed Instance."
-#   resourceType: SqlManagedInstance
-#   azureMetricConfiguration:
-#     metricName: virtual_core_count
-#     aggregation:
-#       type: Average
-#   resourceDiscoveryGroups:
-#   - name: sql-managed-instances
-# - name: azure_network_interface_bytes_received_rate_discovery
-#   description: "Number of bytes the Network Interface sent"
-#   resourceType: NetworkInterface
-#   azureMetricConfiguration:
-#     metricName: BytesReceivedRate
-#     aggregation:
-#       type: Average
-#   resourceDiscoveryGroups:
-#   - name: network-interfaces
-# - name: azure_event_hubs_incoming_messages_discovery
-#   description: "The number of incoming messages on an Azure Event Hub namespace"
-#   resourceType: EventHubs
-#   azureMetricConfiguration:
-#     metricName: IncomingMessages
-#     aggregation:
-#       type: Total
-#   resourceDiscoveryGroups:
-#   - name: event-hubs-landscape
-=======
 - name: promitor_demo_appplan_percentage_cpu
   description: "Average percentage of memory usage on an Azure App Plan"
   resourceType: AppPlan
@@ -249,7 +124,6 @@
       type: Total
   resourceDiscoveryGroups:
   - name: event-hubs-landscape
->>>>>>> 1721d5be
 - name: promitor_demo_servicebus_messagecount_discovered
   description: "Average percentage of memory usage on an Azure App Plan"
   resourceType: ServiceBusNamespace
