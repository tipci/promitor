--- conflicted
+++ resolved
@@ -139,20 +139,6 @@
   azureMetricConfiguration:
     metricName: ActiveMessages
     aggregation:
-<<<<<<< HEAD
-=======
-      type: Average
-  resourceDiscoveryGroups:
-  - name: service-bus-landscape
-- name: promitor_demo_app_insights_dependency_duration
-  description: "Average dependency duration per dependency type"
-  resourceType: Generic
-  azureMetricConfiguration:
-    metricName: dependencies/duration
-    dimension:
-      name: dependency/type
-    aggregation:
->>>>>>> a9e3065d
       type: Average
   resources:
   - namespace: promitor-messaging
