--- conflicted
+++ resolved
@@ -16,11 +16,7 @@
 - `/config` - contains the configuration to run Promitor locally or in the CI
 - `/deploy` - contains the automation that is being used to manage Promitor, such
   as the automated updates concerning new Docker images in a pull request.
-<<<<<<< HEAD
 - `/media` - contains all media such as images and sources of schematics used in the docs
-=======
-- `/media` - contains all media such as images and sources of schematics
->>>>>>> bc1b89e5
 - `/src` - contains the .NET source code for the Promitor application.
 
 ## Local Landscape
@@ -42,16 +38,12 @@
 
 ## Documentation
 
-<<<<<<< HEAD
-The documentation for Promitor is managed in [promitor/docs](https://github.com/promitor/docs).
-=======
-The documentation for Promitor is hosted on [docs.promitor.io](https://docs.promitor.io) and is maintained in [promitor/legacy-docs](https://github.com/promitor/legacy-docs).
+The documentation for Promitor is hosted on [docs.promitor.io](https://docs.promitor.io) and is maintained in [promitor/docs](https://github.com/promitor/docs).
 
 When adding new functionality to Promitor or modifying existing functionality, please add associated documentation.
 
 Information about how to build and run the documentation locally can be found in
-the [contribution guide]([docs/README.md](https://github.com/promitor/legacy-docs/blob/main/CONTRIBUTING.md)) for the documentation.
->>>>>>> bc1b89e5
+the [contribution guide]([docs/README.md](https://github.com/promitor/docs/blob/main/CONTRIBUTING.md)) for the documentation.
 
 Every PR will automatically build and deploy a preview version of the documentation for you.
 
